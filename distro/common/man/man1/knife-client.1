--- conflicted
+++ resolved
@@ -2,11 +2,7 @@
 .SH NAME
 knife-client \- The man page for the knife client subcommand.
 .
-<<<<<<< HEAD
-.TH "KNIFE\-CLIENT" "1" "August 2013" "Chef 11.6.0.hotfix.1" "Chef Manual"
-=======
 .nr rst2man-indent-level 0
->>>>>>> 05ba3e30
 .
 .de1 rstReportMargin
 \\$1 \\n[an-margin]
